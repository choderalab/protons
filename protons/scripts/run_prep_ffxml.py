--- conflicted
+++ resolved
@@ -214,20 +214,13 @@
     compound_integrator.addIntegrator(ncmc_propagation_integrator)
     compound_integrator.setCurrentIntegrator(0)
 
-<<<<<<< HEAD
     # Script specific settings
-
-    # Register the timeout handling
-    signal.signal(signal.SIGABRT, timeout_handler)
-    script_timeout = 3600  # 1 h
 
     if "importance" in settings:
         sampling_method = SamplingMethod.IMPORTANCE
     else:
         sampling_method = SamplingMethod.MCMC
 
-=======
->>>>>>> 03cf22a5
     driver = ForceFieldProtonDrive(
         temperature,
         topology,
