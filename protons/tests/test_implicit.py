from __future__ import print_function

import openmmtools
import pytest
from openmoltools.amber import find_gaff_dat
from openmoltools.schrodinger import is_schrodinger_suite_installed
from simtk import unit, openmm
from simtk.openmm import app
<<<<<<< HEAD

from protons import ProtonDrive
from protons.calibration import SelfAdjustedMixtureSampling, CalibrationSystem
from protons.ligands import parametrize_ligand, _TitratableForceFieldCompiler
=======
from protons import AmberProtonDrive
from protons.calibration import SelfAdjustedMixtureSampling, AmberCalibrationSystem
>>>>>>> e3a47cb8
from . import get_data
from .helper_func import SystemSetup

try:
    find_gaff_dat()
    found_gaff = True
except ValueError:
    found_gaff = False

found_schrodinger = is_schrodinger_suite_installed()


class TestTyrosineImplicit(object):
    """Simulating a tyrosine in implicit solvent"""
    default_platform = 'Reference'

    @staticmethod
    def setup_tyrosine_implicit():
        """
        Set up a tyrosine in implicit solvent
        """
        tyr_system = SystemSetup()
        tyr_system.temperature = 300.0 * unit.kelvin
        tyr_system.pressure = 1.0 * unit.atmospheres
        tyr_system.timestep = 1.0 * unit.femtoseconds
        tyr_system.collision_rate = 9.1 / unit.picoseconds
        tyr_system.pH = 9.6
        testsystems = get_data('tyr_implicit', 'testsystems')
        tyr_system.positions = openmm.XmlSerializer.deserialize(open('{}/tyr.state.xml'.format(testsystems)).read()).getPositions(asNumpy=True)
        tyr_system.system = openmm.XmlSerializer.deserialize(open('{}/tyr.sys.xml'.format(testsystems)).read())
        tyr_system.prmtop = app.AmberPrmtopFile('{}/tyr.prmtop'.format(testsystems))
        tyr_system.cpin_filename = '{}/tyr.cpin'.format(testsystems)
        return tyr_system

    def test_tyrosine_instantaneous(self):
        """
        Run tyrosine in implicit solvent with an instanteneous state switch.
        """
        testsystem = self.setup_tyrosine_implicit()
        integrator = openmmtools.integrators.VelocityVerletIntegrator(testsystem.timestep)
        mc_titration = AmberProtonDrive(testsystem.system, testsystem.temperature, testsystem.pH, testsystem.prmtop, testsystem.cpin_filename, integrator, debug=False,
                                        pressure=None, ncmc_steps_per_trial=0, implicit=True)
        platform = openmm.Platform.getPlatformByName(self.default_platform)
        context = openmm.Context(testsystem.system, mc_titration.compound_integrator, platform)
        context.setPositions(testsystem.positions)  # set to minimized positions
        context.setVelocitiesToTemperature(testsystem.temperature)
        integrator.step(10)  # MD
        mc_titration.update(context)  # protonation

    def test_tyrosine_instantaneous_calibrated(self):
        """
        Run tyrosine in implicit solvent with an instanteneous state switch, using the calibration feature.
        """
        testsystem = self.setup_tyrosine_implicit()
        integrator = openmmtools.integrators.VelocityVerletIntegrator(testsystem.timestep)
        mc_titration = AmberProtonDrive(testsystem.system, testsystem.temperature, testsystem.pH, testsystem.prmtop, testsystem.cpin_filename,
                                        integrator, debug=False,
                                        pressure=None, ncmc_steps_per_trial=0, implicit=True)

        mc_titration.calibrate(max_iter=2)
        platform = openmm.Platform.getPlatformByName(self.default_platform)
        context = openmm.Context(testsystem.system, mc_titration.compound_integrator, platform)
        context.setPositions(testsystem.positions)  # set to minimized positions
        context.setVelocitiesToTemperature(testsystem.temperature)
        integrator.step(10)  # MD
        mc_titration.update(context)  # protonation

    def test_tyrosine_sams_instantaneous_binary(self):
        """
        Run SAMS (binary update) tyrosine in implicit solvent with an instantaneous state switch
        """
        testsystem = self.setup_tyrosine_implicit()
        integrator = openmmtools.integrators.VelocityVerletIntegrator(testsystem.timestep)
        mc_titration = AmberProtonDrive(testsystem.system, testsystem.temperature, testsystem.pH, testsystem.prmtop, testsystem.cpin_filename,
                                                   integrator, debug=False,
                                                   pressure=None, ncmc_steps_per_trial=0, implicit=True)
        sams_sampler = SelfAdjustedMixtureSampling(mc_titration)
        platform = openmm.Platform.getPlatformByName(self.default_platform)
        context = openmm.Context(testsystem.system, mc_titration.compound_integrator, platform)
        context.setPositions(testsystem.positions)  # set to minimized positions
        context.setVelocitiesToTemperature(testsystem.temperature)
        integrator.step(10)  # MD
        sams_sampler.driver.update(context)  # protonation
        sams_sampler.adapt_zetas(context, 'binary')

    def test_tyrosine_sams_instantaneous_global(self):
        """
        Run SAMS (global update) tyrosine in implicit solvent with an instantaneous state switch
        """
        testsystem = self.setup_tyrosine_implicit()
        integrator = openmmtools.integrators.VelocityVerletIntegrator(testsystem.timestep)
        mc_titration = AmberProtonDrive(testsystem.system, testsystem.temperature, testsystem.pH, testsystem.prmtop,
                                        testsystem.cpin_filename,
                                        integrator, debug=False,
                                        pressure=None, ncmc_steps_per_trial=0, implicit=True)
        sams_sampler = SelfAdjustedMixtureSampling(mc_titration)
        platform = openmm.Platform.getPlatformByName(self.default_platform)
        context = openmm.Context(testsystem.system, mc_titration.compound_integrator, platform)
        context.setPositions(testsystem.positions)  # set to minimized positions
        context.setVelocitiesToTemperature(testsystem.temperature)
        integrator.step(10)  # MD
        sams_sampler.driver.update(context)  # protonation
        sams_sampler.adapt_zetas(context, 'global')

    def test_tyrosine_ncmc(self):
        """
        Run tyrosine in implicit solvent with an ncmc state switch
        """
        testsystem = self.setup_tyrosine_implicit()

        integrator = openmmtools.integrators.VelocityVerletIntegrator(testsystem.timestep)
        mc_titration = AmberProtonDrive(testsystem.system, testsystem.temperature, testsystem.pH, testsystem.prmtop, testsystem.cpin_filename, integrator, debug=False,
                                        pressure=None, ncmc_steps_per_trial=10, implicit=True)
        platform = openmm.Platform.getPlatformByName(self.default_platform)
        context = openmm.Context(testsystem.system, mc_titration.compound_integrator, platform)
        context.setPositions(testsystem.positions)  # set to minimized positions
        context.setVelocitiesToTemperature(testsystem.temperature)
        integrator.step(10)  # MD
        mc_titration.update(context)  # protonation

    def test_tyrosine_sams_ncmc_binary(self):
        """
        Run SAMS (binary update) tyrosine in implicit solvent with an ncmc state switch
        """
        testsystem = self.setup_tyrosine_implicit()
        integrator = openmmtools.integrators.VelocityVerletIntegrator(testsystem.timestep)
        mc_titration = AmberProtonDrive(testsystem.system, testsystem.temperature, testsystem.pH, testsystem.prmtop, testsystem.cpin_filename,
                                                   integrator, debug=False,
                                                   pressure=None, ncmc_steps_per_trial=10, implicit=True)
        sams_sampler = SelfAdjustedMixtureSampling(mc_titration)
        platform = openmm.Platform.getPlatformByName(self.default_platform)
        context = openmm.Context(testsystem.system, mc_titration.compound_integrator, platform)
        context.setPositions(testsystem.positions)  # set to minimized positions
        context.setVelocitiesToTemperature(testsystem.temperature)
        integrator.step(10)  # MD
        sams_sampler.driver.update(context)  # protonation
        sams_sampler.adapt_zetas(context, 'binary')

    def test_tyrosine_sams_ncmc_global(self):
        """
        Run SAMS (global update) tyrosine in implicit solvent with an ncmc state switch
        """
        testsystem = self.setup_tyrosine_implicit()
        integrator = openmmtools.integrators.VelocityVerletIntegrator(testsystem.timestep)
        mc_titration = AmberProtonDrive(testsystem.system, testsystem.temperature, testsystem.pH, testsystem.prmtop,
                                        testsystem.cpin_filename,
                                        integrator, debug=False,
                                        pressure=None, ncmc_steps_per_trial=10, implicit=True)
        sams_sampler = SelfAdjustedMixtureSampling(mc_titration)
        platform = openmm.Platform.getPlatformByName(self.default_platform)
        context = openmm.Context(testsystem.system, mc_titration.compound_integrator, platform)
        context.setPositions(testsystem.positions)  # set to minimized positions
        context.setVelocitiesToTemperature(testsystem.temperature)
        integrator.step(10)  # MD
        sams_sampler.driver.update(context)  # protonation
        sams_sampler.adapt_zetas(context, 'global')


class TestAminoAcidsImplicitCalibration(object):
    """Testing of the AmberCalibrationSystem API for implicit solvent systems"""
    @classmethod
    def setup(cls):
        settings = dict()
        settings["temperature"] = 300.0 * unit.kelvin
        settings["timestep"] = 1.0 * unit.femtosecond
        settings["pressure"] = 1013.25 * unit.hectopascal
        settings["collision_rate"] = 9.1 / unit.picoseconds
        settings["pH"] = 7.4
        settings["solvent"] = "implicit"
        settings["nsteps_per_trial"] = 0
        settings["platform_name"] = "Reference"
        cls.settings = settings

    def test_lys_calibration(self):
        """
        Calibrate a single lysine in implicit solvent
        """
        self.calibrate("lys")

    def test_cys_calibration(self):
        """
        Calibrate a single cysteine in implicit solvent
        """
        self.calibrate("cys")

    def test_tyr_calibration(self):
        """
        Calibrate a single tyrosine in implicit solvent
        """

        self.calibrate("tyr")

    def test_as4_calibration(self):
        """
        Calibrate a single aspartic acid in implicit solvent
        """

        self.calibrate("as4")

    def test_gl4_calibration(self):
        """
        Calibrate a single glutamic acid in implicit solvent
        """

        self.calibrate("gl4")

    def test_hip_calibration(self):
        """
        Calibrate a single histidine in implicit solvent
        """
        self.calibrate("hip")

    def calibrate(self, resname):
        print(resname)
        aac = AmberCalibrationSystem(resname, self.settings, minimize=False)
        aac.sams_till_converged(max_iter=10, platform_name=self.settings["platform_name"])


class TestPeptideImplicit(object):
    """Implicit solvent tests for a peptide with the sequence EDYCHK"""
    default_platform = 'Reference'

    @staticmethod
    def setup_edchky_peptide():
        """Sets up a peptide with the sequence EDYCHK"""
        edchky_peptide_system = SystemSetup()
        edchky_peptide_system.temperature = 300.0 * unit.kelvin
        edchky_peptide_system.pressure = 1.0 * unit.atmospheres
        edchky_peptide_system.timestep = 1.0 * unit.femtoseconds
        edchky_peptide_system.collision_rate = 9.1 / unit.picoseconds
        edchky_peptide_system.pH = 7.4
        testsystems = get_data('edchky_implicit', 'testsystems')
        edchky_peptide_system.positions = openmm.XmlSerializer.deserialize(
            open('{}/edchky-implicit.state.xml'.format(testsystems)).read()).getPositions(asNumpy=True)
        edchky_peptide_system.system = openmm.XmlSerializer.deserialize(open('{}/edchky-implicit.sys.xml'.format(testsystems)).read())
        edchky_peptide_system.prmtop = app.AmberPrmtopFile('{}/edchky-implicit.prmtop'.format(testsystems))
        edchky_peptide_system.cpin_filename = '{}/edchky-implicit.cpin'.format(testsystems)
        return edchky_peptide_system

    def test_peptide_instantaneous_calibrated(self):
        """
        Run edchky peptide in implicit solvent with an instanteneous state switch. with calibration
        """
        testsystem = self.setup_edchky_peptide()
        integrator = openmmtools.integrators.VelocityVerletIntegrator(testsystem.timestep)
        mc_titration = AmberProtonDrive(testsystem.system, testsystem.temperature, testsystem.pH, testsystem.prmtop, testsystem.cpin_filename,
                                        integrator, debug=False,
                                        pressure=None, ncmc_steps_per_trial=0, implicit=True)

        mc_titration.calibrate(max_iter=10, platform_name=self.default_platform)
        platform = openmm.Platform.getPlatformByName(self.default_platform)
        context = openmm.Context(testsystem.system, mc_titration.compound_integrator, platform)
        context.setPositions(testsystem.positions)  # set to minimized positions
        context.setVelocitiesToTemperature(testsystem.temperature)
        integrator.step(10)  # MD
        mc_titration.update(context)  # protonation


class TestLigandParameterizationImplicit(object):
    """Test the epik and antechamber parametrization procedure, and ffxml files that are generated"""
    @pytest.mark.skipif(not is_schrodinger_suite_installed() or not found_gaff,
                        reason="This test requires Schrodinger's suite and gaff")
    def test_ligand_cphxml(self):
        """
        Run epik on a ligand and parametrize its isomers using antechamber
        """

        parametrize_ligand(get_data("imidazole.mol2", "testsystems/imidazole_implicit"), "/tmp/ligand-isomers-implicit.xml",
                           pH=7.0)

    def test_xml_compilation(self):
        """
        Compile an xml file for the isomers and read it in OpenMM
        """
        xmlfile = get_data("intermediate.xml", "testsystems/imidazole_implicit")
        m = _TitratableForceFieldCompiler(xmlfile)
        output_xml = '/tmp/isomers-implicit.cph.xml'
        m.write(output_xml)
        forcefield = app.ForceField(output_xml)

    def test_reading_validated_xml_file_using_forcefield(self):
        """
        Read the xmlfile using app.ForceField

        Notes
        -----
        Using a pregenerated, manually validated xml file.
        This can detect failure because of changes to OpenMM ForceField.
        """
        xmlfile = get_data("imidazole.xml", "testsystems/imidazole_implicit")
        forcefield = app.ForceField(xmlfile)


class TestImidazoleImplicit(object):
    """Tests for imidazole in implicit solvent"""

    def test_creating_ligand_system(self):
        """Create an OpenMM system using a pdbfile, and a ligand force field"""
        xmlfile = get_data("imidazole.xml", "testsystems/imidazole_implicit")
        forcefield = app.ForceField(xmlfile)
        pdb = app.PDBFile(get_data("imidazole.pdb", "testsystems/imidazole_implicit"))
        system = forcefield.createSystem(pdb.topology, implicitSolvent=app.OBC2, nonbondedMethod=app.NoCutoff, constraints=app.HBonds)

    @pytest.mark.xfail(raises=NotImplementedError, reason="Test not finished")
    @pytest.mark.skipif(not is_schrodinger_suite_installed() or not found_gaff, reason="This test requires Schrodinger's suite and gaff")
    def test_full_procedure(self):
        """
        Run through an entire parametrization procedure and start a simulation

        """
        xml_output_file = "/tmp/full-proceduretest-implicit.xml"
        parametrize_ligand(get_data("imidazole.mol2", "testsystems/imidazole_implicit"), xml_output_file, pH=7.0)

        forcefield = app.ForceField(xml_output_file)
        pdb = app.PDBFile(get_data("imidazole.pdb", "testsystems/imidazole_implicit"))
        system = forcefield.createSystem(pdb.topology, implicitSolvent=app.OBC2, nonbondedMethod=app.NoCutoff, constraints=app.HBonds)

        raise NotImplementedError("This test is unfinished.")

        # Need to implement the API for reading FFXML and use it here.

<|MERGE_RESOLUTION|>--- conflicted
+++ resolved
@@ -6,15 +6,10 @@
 from openmoltools.schrodinger import is_schrodinger_suite_installed
 from simtk import unit, openmm
 from simtk.openmm import app
-<<<<<<< HEAD
-
-from protons import ProtonDrive
-from protons.calibration import SelfAdjustedMixtureSampling, CalibrationSystem
-from protons.ligands import parametrize_ligand, _TitratableForceFieldCompiler
-=======
 from protons import AmberProtonDrive
 from protons.calibration import SelfAdjustedMixtureSampling, AmberCalibrationSystem
->>>>>>> e3a47cb8
+from protons.ligands import parametrize_ligand, _TitratableForceFieldCompiler
+
 from . import get_data
 from .helper_func import SystemSetup
 
@@ -35,6 +30,7 @@
     def setup_tyrosine_implicit():
         """
         Set up a tyrosine in implicit solvent
+
         """
         tyr_system = SystemSetup()
         tyr_system.temperature = 300.0 * unit.kelvin
